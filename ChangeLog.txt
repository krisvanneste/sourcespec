source_spec
Python code to invert S-wave displacement spectra
(c) 2011-2012 Claudio Satriano <satriano@ipgp.fr>
(c) 2013-2014 Claudio Satriano <satriano@ipgp.fr>,
              Emanuela Matrullo <matrullo@geologie.ens.fr>,
              Agnès Chounet <chounet@ipgp.fr>
(c) 2015 Claudio Satriano <satriano@ipgp.fr>
Derived from sspec_v1.0.sh by Aldo Zollo and Claudio Satriano

v0.9 -
	- Traces are filtered before computing S/N ratio
<<<<<<< HEAD
	- Code cleaning and optimization
=======
	- Code cleaning and optimization:
		- Switch from optparse (deprecated) to argparse
>>>>>>> a1e5bbbc
v0.8 - 2014-07-11
	- Trace plot showing S and noise time windows
	- Improved handling of paz files
	- Per-station Mo on output file
	- Code cleaning and optimization
v0.7 - 2014-04-07
	- Code reorganization:
		- inversion code splitted to its own functions
	- Option to use bounded inversion
	- Station residuals, through ssp_residuals.py
	- source_model can now output tables of trade-off
		between parameters
	- Fix in the way nois trace is computed and processed
	- Documentation!
v0.6 - 2013-06-05 - Several improvements:
	- Signal to noise weighitng
	- Improved local magnitude computation
	- New options:
		- time domain integration
		- vertical component
	- Largely improved plotting function
	- More data formats supported (Antilles, IPOC)
	- source_model: a code for plotting theoretical spectra
	- Code refactoring
v0.5 - 2013-02-10 - Several improvements:
	- Azimuth computation
	- Construction of an overall database
	- Local magnitude computation
	- konnoOhmachiSmoothing
v0.4 - 2012-04-10 - Several improvements:
	- Logging infastructure
	- Code reorganization
v0.3 - 2012-02-10 - Several improvements:
	- Output is no more printed at screen, but to file
	- The plots can be saved to a file as well
	- We differentiate between short periods and broad bands
v0.2 - 2012-02-06 - Extended and generalized for the CRL application
v0.1 - 2012-01-17 - Initial Python port


Original changelog:
Original csh version by Aldo Zollo <zollo@unina.it>
Bash version by Claudio Satriano <satriano@na.infn.it>
v1.0 - 2008-10-29 - Ported to bash
	- Added more handling of exceptions to run safely in
		automatic mode<|MERGE_RESOLUTION|>--- conflicted
+++ resolved
@@ -9,12 +9,8 @@
 
 v0.9 -
 	- Traces are filtered before computing S/N ratio
-<<<<<<< HEAD
-	- Code cleaning and optimization
-=======
 	- Code cleaning and optimization:
 		- Switch from optparse (deprecated) to argparse
->>>>>>> a1e5bbbc
 v0.8 - 2014-07-11
 	- Trace plot showing S and noise time windows
 	- Improved handling of paz files
